--- conflicted
+++ resolved
@@ -195,16 +195,12 @@
 	stdin  io.Reader = os.Stdin
 )
 
-<<<<<<< HEAD
 // camputMain is separated from main for testing from camput
 func camputMain(args ...string) {
-	if len(args) == 0 {
-=======
 	if *flagHelp {
 		usage("")
 	}
-	if flag.NArg() == 0 {
->>>>>>> 0645035d
+	if len(args) == 0 {
 		usage("No mode given.")
 	}
 
